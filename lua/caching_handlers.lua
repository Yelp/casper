--- conflicted
+++ resolved
@@ -18,27 +18,22 @@
 -- Function to compute the id field used in the cache.
 function caching_handlers._get_cache_key(request_info, cacheability_info)
     local ids = {'null'}
-<<<<<<< HEAD
-    if cacheability_info.enable_id_extraction then
+    if cacheability_info.cache_entry.enable_id_extraction then
         if request_info.request_method ~= 'POST' then
             ids = caching_handlers._extract_ids_from_uri(
                 request_info.normalized_uri,
-                cacheability_info.pattern
+                cacheability_info.cache_entry.pattern
             )
         elseif request_info.request_body ~= nil then
             ids = {
-                    spectre_common.get_id_from_req_body(cacheability_info.post_id_fields, request_info.request_body)
+                    spectre_common.get_id_from_req_body(
+                        cacheability_info.cache_entry.post_id_fields,
+                        request_info.request_body
+                    )
             }
         else
             error ("POST endpoint with id_extraction enabled has no request body" .. request_info.normalized_uri)
         end
-=======
-    if cacheability_info.cache_entry.enable_id_extraction then
-        ids = caching_handlers._extract_ids_from_uri(
-            request_info.normalized_uri,
-            cacheability_info.cache_entry.pattern
-        )
->>>>>>> f6a1dae8
     end
     return ids
 end
@@ -69,18 +64,7 @@
 
 -- Respond to requests for caching normal endpoints (non-bulk)
 function caching_handlers._caching_handler(request_info, cacheability_info)
-<<<<<<< HEAD
     local id = caching_handlers._get_cache_key(request_info, cacheability_info)[1]
-=======
-    local id = 'null'
-
-    if cacheability_info.cache_entry.enable_id_extraction then
-        id = caching_handlers._extract_ids_from_uri(
-            request_info.normalized_uri,
-            cacheability_info.cache_entry.pattern
-        )[1]
-    end
->>>>>>> f6a1dae8
 
     -- Check if datastore already has url cached
     local cached_value = spectre_common.fetch_from_cache(
